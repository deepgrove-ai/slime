import json
import random
import numpy as np
import pandas as pd
import ray
import torch.distributed as dist

from slime.utils.types import Sample
from .seqlen_balancing import get_seqlen_balanced_partitions
from .timer import Timer

__all__ = ["Dataset"]


# TODO: don't read the whole file into memory.
def read_file(path):
    if path.endswith(".jsonl"):
        df = pd.read_json(path, lines=True)
    elif path.endswith(".parquet"):
        df = pd.read_parquet(path, dtype_backend="pyarrow")
    else:
        raise ValueError(f"Unsupported file format: {path}. Supported formats are .jsonl and .parquet.")
    for _, row in df.iterrows():
        yield row.to_dict()


class Dataset:
    def __init__(
        self,
        path,
        tokenizer,
        max_length,
        *,
        prompt_key="text",
        multimodal_keys=None,
        label_key=None,
        tool_key=None,
        metadata_key="metadata",
        seed=42,
        apply_chat_template=False,
    ):
        self.origin_samples = []
        for data in read_file(path):
            if multimodal_keys:
                prompt_content = []
                if prompt_key in data:
                    prompt_content.append({"type": "text", "text": data[prompt_key]})
                for media_type, data_key in multimodal_keys.items():
                    if data_key in data:
                        media_path = data[data_key]
                        prompt_content.append({"type": media_type, "path": media_path})
            else:
                prompt_content = data.get(prompt_key)

            if apply_chat_template:
                if tool_key is not None:
                    tools = data[tool_key]
                    if isinstance(tools, str):
                        tools = json.loads(tools)
                    elif isinstance(tools, np.ndarray):
                        tools = tools.tolist()
                    assert isinstance(tools, list), f"tools must be a list, got {type(tools)} instead"
                else:
                    tools = None
                template_input = [{"role": "user", "content": prompt_content}] if multimodal_keys else prompt_content
                prompt = tokenizer.apply_chat_template(
                    template_input, tools, tokenize=False, add_generation_prompt=True
                )

            else:
                prompt = prompt_content

            # TODO: this is slow.
            if max_length is not None:
                if not multimodal_keys:
                    if len(tokenizer(data[prompt_key])["input_ids"]) > max_length:
                        continue

            self.origin_samples.append(
                Sample(
                    prompt=prompt,
                    label=data[label_key] if label_key is not None else None,
                    metadata=data.get(metadata_key) or {},
                )
            )

        self.epoch_id = -1
        self.seed = seed
        self.samples = self.origin_samples

    def shuffle(self, new_epoch_id):
        if self.epoch_id == new_epoch_id:
            return

        random.seed(self.seed + new_epoch_id)
        permutation = list(range(len(self.samples)))
        random.shuffle(permutation)
        self.samples = [self.origin_samples[i] for i in permutation]
        self.epoch_id = new_epoch_id

    def __getitem__(self, idx):
        return self.samples[idx]

    def __len__(self):
        return len(self.samples)


def get_minimum_num_micro_batch_size(total_lengths, max_tokens_per_gpu):
    # use first fit to get the number of micro batches
    batches = []
    for l in total_lengths:
        for i in range(len(batches)):
            if batches[i] + l <= max_tokens_per_gpu:
                batches[i] += l
                break
        else:
            batches.append(l)

    return len(batches)


def process_rollout_data(args, rollout_data_ref, dp_rank, dp_size):
    rollout_data = {}

    rank = dist.get_rank()
    if rank == 0:
        data = ray.get(rollout_data_ref.inner)
        dist.broadcast_object_list([data], src=0)
    else:
        data = [None]
        dist.broadcast_object_list(data, src=0)
        data = data[0]

    # save the unprocessed reward for logging
    # rollout_data["raw_reward"] = data["raw_reward"]

    if "prompt" in data:
        rollout_data["prompt"] = data["prompt"]

    total_lengths = [len(t) for t in data["tokens"]]
    data["total_lengths"] = total_lengths

    # save the seqlen of the whole rollout batch
    Timer().seq_lens = total_lengths

    if args.balance_data:
        # Group-aware partitioning to keep each group together
        n_samples_per_prompt = getattr(args, "n_samples_per_prompt", 1)
        # Calculate group-level lengths (sum of lengths for each group)
        num_groups = len(total_lengths) // n_samples_per_prompt
        group_lengths = []
        for i in range(num_groups):
            start_idx = i * n_samples_per_prompt
            end_idx = start_idx + n_samples_per_prompt
            group_total_length = sum(total_lengths[start_idx:end_idx])
            group_lengths.append(group_total_length)

        # Get partitions at group level
        group_partitions = get_seqlen_balanced_partitions(group_lengths, dp_size, equal_size=True)

        # Expand group partitions to trajectory level
        partitions = []
        for dp_rank_groups in group_partitions:
            trajectory_indices = []
            for group_idx in dp_rank_groups:
                # Add all trajectories in this group
                start_idx = group_idx * n_samples_per_prompt
                end_idx = start_idx + n_samples_per_prompt
                trajectory_indices.extend(range(start_idx, end_idx))
            partitions.append(trajectory_indices)

    def get_partition(val):
        if args.balance_data:
            return [val[i] for i in partitions[dp_rank]]
        else:
            return val[dp_rank::dp_size]

    for key in [
        "tokens",
        "total_lengths",
        "response_lengths",
        "rewards",
        "truncated",
        "loss_masks",
        "round_number",
        "sample_indices",
        "rollout_log_probs",
<<<<<<< HEAD
        "raw_reward",
=======
        "prompt",
>>>>>>> 17f87629
    ]:
        if key not in data:
            continue
        val = get_partition(data[key])
        rollout_data[key] = val

    return rollout_data<|MERGE_RESOLUTION|>--- conflicted
+++ resolved
@@ -185,11 +185,8 @@
         "round_number",
         "sample_indices",
         "rollout_log_probs",
-<<<<<<< HEAD
         "raw_reward",
-=======
         "prompt",
->>>>>>> 17f87629
     ]:
         if key not in data:
             continue
