--- conflicted
+++ resolved
@@ -24,11 +24,8 @@
 from slime.utils.distributed_utils import get_gloo_group
 from slime.utils.ppo_utils import compute_approx_kl, compute_policy_loss
 from slime.utils.timer import Timer, timer
-<<<<<<< HEAD
 from slime.utils.memory_utils import available_memory, clear_memory, print_memory
-=======
 from slime.utils.wandb_utils import init_wandb_secondary
->>>>>>> eb0aa920
 
 from .update_weight_utils import UpdateWeightFromTensor, PreprocessTensorFunc
 from slime.utils.logging import configure_logging
@@ -127,7 +124,6 @@
         self.ref_model = None
         if with_ref:
             self.load_ref_model(args.ref_load)
-<<<<<<< HEAD
         print_memory("after load ref model")
 
         self.update_cpu_params_dict(self.weights["actor"])
@@ -135,15 +131,9 @@
         self.weight_updator = UpdateWeightFromTensor(
             self.args, self.original_model, self.build_model_weights_post_process(args)
         )
+        self.connected = False
 
         self.optimizer_state_dict = {}
-=======
-
-        self.update_cpu_params_dict(self.weights["actor"])
-
-        self.weight_updator = UpdateWeightFromTensor(self.args, self.model)
-        self.connected = False
->>>>>>> eb0aa920
 
         if self.args.offload:
             self.offload_optimizer()
@@ -212,10 +202,7 @@
             self.update_cpu_params_dict(self.weights["actor"])
             self.update_gpu_params_dict(self.weights[model_tag])
             need_restore = True
-<<<<<<< HEAD
         self.model.eval()
-=======
->>>>>>> eb0aa920
 
         try:
             rollout_data = {f"{store_prefix}log_probs": []}
@@ -352,11 +339,7 @@
 
         log_dict = {}
 
-<<<<<<< HEAD
         for key in ["log_probs", "ref_log_probs", "advantages", "returns", "raw_reward", "rollout_log_probs"]:
-=======
-        for key in ["log_probs", "ref_log_probs", "advantages", "returns", "raw_reward"]:
->>>>>>> eb0aa920
             if key not in padded_batches[0]:
                 continue
             val = torch.tensor([0.0], device=torch.cuda.current_device())
@@ -512,7 +495,6 @@
                             wandb.log(log_dict)
                     self.global_step += 1
 
-<<<<<<< HEAD
         train_memory_stats = available_memory()
         # Prefix with train_mem/
         train_memory_stats = {f"train_mem/{k}": v for k, v in train_memory_stats.items()}
@@ -520,63 +502,22 @@
         # TODO: All reduce train_memory_stats
         if dist.get_rank() == 0 and self.args.use_wandb:
             wandb.log(train_memory_stats)
-=======
-            if self.args.use_kl_loss:
-                reported["kl_loss"] = kl_loss.detach()
-
-            loss = loss / grad_accum
-            loss.backward()
-
-            for k, v in reported.items():
-                reported_accum.setdefault(k, []).append(v)
-
-            if (mbs_id + 1) % grad_accum == 0:
-                # TODO: check if the grad norm is global grad norm.
-                grad_norm = torch.nn.utils.clip_grad_norm_(self.model.parameters(), self.args.clip_grad)
-                self.optimizer.step()
-                self.optimizer.zero_grad(set_to_none=True)
-                aggregated = {}
-                for k, v in reported_accum.items():
-                    if k in ["kl_loss"]:
-                        kl_values = torch.stack(v)
-                        aggregated[k] = (kl_values * self.args.micro_batch_size).sum().item()
-                    else:
-                        aggregated[k] = torch.stack(v).mean().item()
-                # TODO: change this, this is slow.
-                reduced_aggregated = [None] * world_size
-                dist.all_gather_object(reduced_aggregated, aggregated)
-                aggregated = {}
-                for k in reported_accum.keys():
-                    if k in ["kl_loss"]:
-                        total_kl = sum([r[k] for r in reduced_aggregated])
-                        aggregated[k] = total_kl / self.args.global_batch_size
-                    else:
-                        aggregated[k] = sum([r[k] for r in reduced_aggregated]) / world_size
-                reported_accum = {}
-                if dist.get_rank() == 0:
-                    log_dict = {
-                        f"train/{k}": (val.item() if torch.is_tensor(val) else val) for k, val in aggregated.items()
-                    }
-                    log_dict["train/grad_norm"] = grad_norm.item() if not isinstance(grad_norm, float) else grad_norm
-
                     for gid, group in enumerate(self.optimizer.param_groups):
                         if "lr" in group:
                             log_dict[f"train/lr-pg_{gid}"] = group["lr"]
-
+                    
                     kl_info = ""
                     if self.args.use_kl_loss and "kl_loss" in aggregated:
                         kl_info = f", kl_loss: {aggregated['kl_loss']:.4f}, kl_penalty: {aggregated['kl_loss'] * self.args.kl_loss_coef:.4f}"
-
-                    print(
-                        f"step {self.global_step}: loss: {aggregated.get('loss', 0):.4f}, pg_loss: {aggregated.get('pg_loss', 0):.4f}{kl_info}"
-                    )
+                    
+                    print(f"step {self.global_step}: loss: {aggregated.get('loss', 0):.4f}, pg_loss: {aggregated.get('pg_loss', 0):.4f}{kl_info}")
                     print(f"step {self.global_step} full: {log_dict}")
-
+                    
                     if self.args.use_wandb:
                         log_dict["train/step"] = self.global_step
                         wandb.log(log_dict)
                 self.global_step += 1
->>>>>>> eb0aa920
+
 
         self.update_cpu_params_dict(self.weights["actor"])
         if self.args.offload:
@@ -612,7 +553,6 @@
             self.sleep(("model"))
 
     @torch.no_grad()
-<<<<<<< HEAD
     def offload_optimizer(self):
         self.optimizer_state_dict = get_optimizer_state_dict(
             self.model, self.optimizer, options=StateDictOptions(cpu_offload=True, full_state_dict=False)
@@ -639,6 +579,7 @@
         #         self.optimizer_state_dict[name] = torch.empty_like(local, device=torch.device("cpu"), pin_memory=True)
         #     self.optimizer_state_dict[name].copy_(local, non_blocking=True)
         # torch.cuda.synchronize()
+
 
     @torch.no_grad()
     def update_gpu_optimizer_dict(self):
@@ -708,18 +649,6 @@
 
         if torch.cuda.is_available():
             torch.cuda.synchronize()
-=======
-    def update_cpu_params_dict(self, params_dict):
-        """Copy model parameters from GPU to CPU storage dictionary"""
-        with FSDP.state_dict_type(self.model, StateDictType.FULL_STATE_DICT):
-            state_dict = self.model.state_dict()
-
-        for name, param in state_dict.items():
-            if name not in params_dict:
-                params_dict[name] = torch.empty_like(param, device=torch.device("cpu"), pin_memory=True)
-            params_dict[name].copy_(param.detach(), non_blocking=True)
-        torch.cuda.synchronize()
->>>>>>> eb0aa920
 
     @torch.no_grad()
     def update_gpu_params_dict(self, params_dict: dict[str, torch.Tensor], strict: bool = True) -> None:
@@ -789,13 +718,8 @@
                     torch_dtype=torch.bfloat16,
                 )
 
-<<<<<<< HEAD
                 with FSDP.state_dict_type(self.original_model, StateDictType.FULL_STATE_DICT):
                     self.original_model.load_state_dict(temp_ref_model.state_dict(), strict=True)
-=======
-                with FSDP.state_dict_type(self.model, StateDictType.FULL_STATE_DICT):
-                    self.model.load_state_dict(temp_ref_model.state_dict(), strict=True)
->>>>>>> eb0aa920
 
                 del temp_ref_model
                 torch.cuda.empty_cache()
@@ -811,7 +735,6 @@
             self.update_gpu_params_dict(current_weights)
 
 
-<<<<<<< HEAD
 def log_perf_data(rollout_id, args):
     timer_instance = Timer()
     if dist.get_rank() == 0:
@@ -822,7 +745,6 @@
             if total_time > 0:
                 log_dict["perf/total_train_loop_time"] = total_time
                 log_dict["perf/wait_time_ratio"] = log_dict["perf/train_wait_time"] / total_time
-
         print(f"perf {rollout_id}: {log_dict}")
         if args.use_wandb:
             log_dict["rollout/step"] = (
@@ -833,9 +755,6 @@
             wandb.log(log_dict)
     timer_instance.reset()
 
-
-=======
->>>>>>> eb0aa920
 def gather_log_probs(logits: torch.Tensor, input_ids: torch.Tensor, rollout_temperature: float = 1.0) -> torch.Tensor:
     # log_probs: [B, T-1, V]; input_ids: [B, T]
     assert rollout_temperature > 0, f"rollout_temperature must be greater than 0, but got {rollout_temperature}"
@@ -844,10 +763,6 @@
     if rollout_temperature != 1.0:
         pred_logits = pred_logits / rollout_temperature
     log_probs_all = torch.log_softmax(pred_logits, dim=-1)
-    tgt = input_ids[:, 1:].contiguous()
-    log_probs = log_probs_all.gather(-1, tgt.unsqueeze(-1)).squeeze(-1)
-    return log_probs
-
 
 def per_sample_mean(x, loss_mask):
     return ((x * loss_mask).sum(dim=1) / loss_mask.sum(dim=1).clamp_min(1)).mean()