from contextlib import nullcontext

import torch
import torch.distributed as dist
from PIL import Image
from torch.distributed.fsdp import FullyShardedDataParallel as FSDP
from torch.distributed.fsdp import ShardingStrategy, StateDictType
from torch_memory_saver import torch_memory_saver
from transformers import AutoConfig, AutoModelForCausalLM, AutoProcessor, AutoTokenizer

import wandb
from slime.ray.train_actor import TrainRayActor
from slime.utils.data import process_rollout_data
from slime.utils.distributed_utils import get_gloo_group
from slime.utils.ppo_utils import compute_approx_kl, compute_policy_loss
from slime.utils.wandb_utils import init_wandb_secondary
from slime.utils.timer import Timer, timer

from slime.utils.wandb_utils import init_wandb_secondary

from .update_weight_utils import UpdateWeightFromTensor


class FSDPTrainRayActor(TrainRayActor):
    """Simplified TrainRayActor for pure HF+FSDP training.

    Responsibilities:
      * Initialize model/tokenizer on rank0 sequentially to avoid race on cache
      * Wrap model with FSDP
      * Provide minimal train / save / update_weights hooks compatible with existing RayTrainGroup

    Weight update strategy:
      * Rank0 gathers state_dict (full) and broadcasts tensor-by-tensor.
      * For small models this is fine; for larger models consider sharded state_dict type.
    """

    def init(self, args, role, wandb_run_id, with_ref: bool = False):  # type: ignore[override]
        super().init(args, role, wandb_run_id, with_ref)

        if dist.get_rank() == 0:
            init_wandb_secondary(args, wandb_run_id)

        self.args = args
        torch.manual_seed(args.seed)
        if dist.get_rank() == 0:
            init_wandb_secondary(args, wandb_run_id)

        for i in range(dist.get_world_size()):
            if i == dist.get_rank():
                self.hf_config = AutoConfig.from_pretrained(self.args.hf_checkpoint, trust_remote_code=True)
                self.tokenizer = AutoTokenizer.from_pretrained(self.args.hf_checkpoint, trust_remote_code=True)
            dist.barrier(group=get_gloo_group())

        if self.args.multimodal_keys:
            self.vlm_processor = AutoProcessor.from_pretrained(self.args.hf_checkpoint, trust_remote_code=True)

        # Load model
        with torch.device(f"cuda:{torch.cuda.current_device()}"):
            model = AutoModelForCausalLM.from_pretrained(
                self.args.hf_checkpoint,
                trust_remote_code=True,
            )
        model.train()

        if args.gradient_checkpointing:
            model.gradient_checkpointing_enable()

        # TODO: set correct auto_wrap_policy
        auto_wrap_policy = None

        self.model = FSDP(
            model,
            auto_wrap_policy=auto_wrap_policy,
            device_id=torch.cuda.current_device(),
            use_orig_params=True,
            sharding_strategy=ShardingStrategy[self.args.fsdp_sharding_strategy],
            cpu_offload=self.args.fsdp_cpu_offload,
            forward_prefetch=self.args.fsdp_forward_prefetch,
            backward_prefetch=self.args.fsdp_backward_prefetch,
            limit_all_gathers=self.args.fsdp_limit_all_gathers,
        )

        self.optimizer = torch.optim.AdamW(
            self.model.parameters(),
            lr=args.lr,
            betas=(args.adam_beta1, args.adam_beta2),
            eps=args.adam_eps,
            weight_decay=args.weight_decay,
        )

        # TODO: load

        self.weights = {"actor": {}}
        
        self.ref_model = None
        if with_ref:
            self.load_ref_model(args.ref_load)
        
        self.update_cpu_params_dict(self.weights["actor"])

        self.weight_updator = UpdateWeightFromTensor(self.args, self.model)

        if self.args.offload:
            self.sleep(("model"))

        Timer().start("train_wait")
        self.global_step = 0
        self.micro_step = 0
        return 0

    def sleep(self, tags):
        if not getattr(self.args, "offload", False):
            return
        if torch_memory_saver is not None:
            torch_memory_saver.pause()

    def wake_up(self, tags):
        if not getattr(self.args, "offload", False):
            return
        if torch_memory_saver is not None:
            torch_memory_saver.resume()

    def save_model(self, iteration):
        if self.args.debug_rollout_only:
            return

        raise NotImplementedError()

    def connect_rollout_engines(self, rollout_engines, rollout_engine_lock):
        self.rollout_engines = rollout_engines

        if self.args.debug_train_only or self.args.debug_rollout_only:
            return

        self.weight_updator.connect_rollout_engines(rollout_engines, rollout_engine_lock)
        dist.barrier(group=get_gloo_group())

    def compute_log_prob(
        self,
        model_tag,
        padded_batches,
        store_prefix="",
    ):
        """
        Compute log probabilities using specified model.
        
        Args:
            model_tag: "actor" for current model, "ref" for reference model
            padded_batches: Input batches
            store_prefix: Prefix for storing results (e.g., "ref_")
        """
        need_restore = False
        if model_tag != "actor" and model_tag in self.weights:
            self.update_cpu_params_dict(self.weights["actor"])
            self.update_gpu_params_dict(self.weights[model_tag])
            self.model.eval()
            need_restore = True
        
        try:
            rollout_data = {f"{store_prefix}log_probs": []}
            with timer(f"{store_prefix}log_probs") and torch.no_grad():
                for batch in padded_batches:
                    with torch.autocast(device_type="cuda", dtype=torch.bfloat16):
                        model_args = {"input_ids": batch["tokens"]}
                        if "pixel_values" in batch:
                            model_args["pixel_values"] = batch["pixel_values"]
                    logits = self.model(**model_args).logits
<<<<<<< HEAD
                batch[f"{store_prefix}log_probs"] = gather_log_probs(
                    logits, batch["tokens"], self.args.rollout_temperature
                )
        return rollout_data
=======
                    batch[f"{store_prefix}log_probs"] = gather_log_probs(logits, batch["tokens"], self.args.rollout_temperature)
            return rollout_data
            
        finally:
            if need_restore:
                self.update_gpu_params_dict(self.weights["actor"])
                self.model.train()
                torch.cuda.synchronize()
>>>>>>> 3e043e4d

    def pad_and_move_to_device(self, rollout_data):
        tokens = rollout_data["tokens"]
        loss_masks = rollout_data["loss_masks"]
        prompts = rollout_data.get("prompt", [[] for _ in range(len(tokens))])

        padded_batches = []
        for i in range(0, len(tokens), self.args.micro_batch_size):
            batch_tokens = tokens[i : i + self.args.micro_batch_size]
            batch_loss_masks = loss_masks[i : i + self.args.micro_batch_size]
            batch_prompts = prompts[i : i + self.args.micro_batch_size]
            max_len = max(len(t) for t in batch_tokens)
            padded_tokens = [t + [self.tokenizer.pad_token_id] * (max_len - len(t)) for t in batch_tokens]
            padded_loss_masks = [
                # -1 because its the loss mask for logprob
                [0] * (len(t) - len(l) - 1) + l + [0] * (max_len - len(t))
                for l, t in zip(batch_loss_masks, batch_tokens)
            ]
            batch = {
                "tokens": torch.tensor(padded_tokens, dtype=torch.long, device=torch.cuda.current_device()),
                "loss_masks": torch.tensor(padded_loss_masks, dtype=torch.int, device=torch.cuda.current_device()),
                "rewards": torch.tensor(
                    rollout_data["rewards"][i : i + self.args.micro_batch_size],
                    dtype=torch.float,
                    device=torch.cuda.current_device(),
                ),
                "raw_reward": rollout_data["raw_reward"][i : i + self.args.micro_batch_size],
            }

            if self.args.multimodal_keys:
                processed_media = {}
                for sample_prompt in batch_prompts:
                    for media_part in sample_prompt:
                        media_type = media_part.get("type")

                        if media_type == "image":
                            path = media_part.get("path")
                            if path:
                                if "pixel_values" not in processed_media:
                                    processed_media["pixel_values"] = []
                                image = Image.open(path).convert("RGB")
                                inputs = self.vlm_processor(images=image, return_tensors="pt")
                                processed_media["pixel_values"].append(inputs.pixel_values)

                # Stack and move all processed media to the GPU for the batch
                for key, tensor_list in processed_media.items():
                    if tensor_list:
                        batch[key] = torch.cat(tensor_list).to(
                            device=torch.cuda.current_device(), dtype=torch.bfloat16
                        )

            padded_batches.append(batch)
        return padded_batches

    def train(self, rollout_id, rollout_data_ref):  # type: ignore[override]
        Timer().end("train_wait")

        if self.args.offload:
            self.wake_up(("model"))

        world_size = dist.get_world_size()
        rank = dist.get_rank()

        rollout_data = process_rollout_data(self.args, rollout_data_ref, rank, world_size)
        padded_batches = self.pad_and_move_to_device(rollout_data)

        grad_accum = self.args.global_batch_size // (self.args.micro_batch_size * world_size)
        assert grad_accum > 0, (
            f"Invalid grad_accum {grad_accum} for micro_batch_size {self.args.micro_batch_size} and global_batch_size {self.args.global_batch_size}"
        )

        if "ref" in self.weights:
            self.compute_log_prob("ref", padded_batches, store_prefix="ref_")

        self.compute_log_prob("actor", padded_batches)

        # TODO: compute rewards and adv for t
        for batch in padded_batches:
            if self.args.advantage_estimator in ["grpo", "gspo"]:
                batch["advantages"] = batch["returns"] = batch["rewards"].expand_as(batch["log_probs"])
            else:
                raise NotImplementedError(f"Unsupported advantage_estimator {self.args.advantage_estimator}")

        log_dict = {}
        
        for key in ["log_probs", "ref_log_probs", "advantages", "returns", "raw_reward"]:
            if key not in padded_batches[0]:
                continue
            val = torch.tensor([0.0], device=torch.cuda.current_device())
            for batch in padded_batches:
                if isinstance(batch[key], torch.Tensor):
                    val += per_sample_mean(batch[key], batch["loss_masks"]).item()
                else:
                    val += sum(batch[key])
            dist.all_reduce(val, op=dist.ReduceOp.SUM)
            log_dict[f"rollout/{key}"] = (val / len(padded_batches) / world_size).item()

        if dist.get_rank() == 0:
            print(f"rollout {rollout_id}: {log_dict}")
            if self.args.use_wandb:
                log_dict["rollout/step"] = (
                    rollout_id
                    if not self.args.wandb_always_use_train_step
                    else rollout_id
                    * self.args.rollout_batch_size
                    * self.args.n_samples_per_prompt
                    // self.args.global_batch_size
                )
                wandb.log(log_dict)

        reported_accum: dict[str, list[torch.Tensor]] = {}
        self.optimizer.zero_grad(set_to_none=True)
        for mbs_id, batch in enumerate(padded_batches):
            with torch.autocast(device_type="cuda", dtype=torch.bfloat16):
                logits = self.model(input_ids=batch["tokens"]).logits
            log_probs = gather_log_probs(logits, batch["tokens"], self.args.rollout_temperature)

            if self.args.advantage_estimator == "gspo":
                raise NotImplementedError("implement GSPO")

            ppo_kl = batch["log_probs"] - log_probs
            pg_loss, pg_clipfrac = compute_policy_loss(
                ppo_kl, batch["advantages"], self.args.eps_clip, self.args.eps_clip_high
            )

            pg_loss = per_sample_mean(pg_loss, batch["loss_masks"])
            pg_clipfrac = per_sample_mean(pg_clipfrac, batch["loss_masks"])
            ppo_kl = per_sample_mean(ppo_kl.abs(), batch["loss_masks"])

            loss = pg_loss

            if self.args.use_tis:
                raise NotImplementedError("implement TIS")

            if self.args.entropy_coef != 0:
                raise NotImplementedError("implement entropy bonus")

            if self.args.use_kl_loss:
                kl = compute_approx_kl(
                    log_probs,
                    batch["ref_log_probs"],
                    kl_loss_type=self.args.kl_loss_type,
                )
                kl_loss = per_sample_mean(kl, batch["loss_masks"])

                loss = loss + self.args.kl_loss_coef * kl_loss

            # TODO: report entropy

            reported = {
                "loss": loss.detach(),
                "pg_loss": pg_loss.detach(),
                "pg_clipfrac": pg_clipfrac.detach(),
                "ppo_kl": ppo_kl.detach(),
            }

            if self.args.use_kl_loss:
                reported["kl_loss"] = kl_loss.detach()

            loss = loss / grad_accum
            loss.backward()

            for k, v in reported.items():
                reported_accum.setdefault(k, []).append(v)

            if (mbs_id + 1) % grad_accum == 0:
                # TODO: check if the grad norm is global grad norm.
                grad_norm = torch.nn.utils.clip_grad_norm_(self.model.parameters(), self.args.clip_grad)
                self.optimizer.step()
                self.optimizer.zero_grad(set_to_none=True)
                aggregated = {}
                for k, v in reported_accum.items():
                    if k in ["kl_loss"]:  
                        kl_values = torch.stack(v)
                        aggregated[k] = (kl_values * self.args.micro_batch_size).sum().item()
                    else:
                        aggregated[k] = torch.stack(v).mean().item()
                # TODO: change this, this is slow.
                reduced_aggregated = [None] * world_size
                dist.all_gather_object(reduced_aggregated, aggregated)
                aggregated = {}
                for k in reported_accum.keys():
                    if k in ["kl_loss"]:
                        total_kl = sum([r[k] for r in reduced_aggregated])
                        aggregated[k] = total_kl / self.args.global_batch_size
                    else:
                        aggregated[k] = sum([r[k] for r in reduced_aggregated]) / world_size
                reported_accum = {}
                if dist.get_rank() == 0:
                    log_dict = {
                        f"train/{k}": (val.item() if torch.is_tensor(val) else val) for k, val in aggregated.items()
                    }
                    log_dict["train/grad_norm"] = grad_norm.item() if not isinstance(grad_norm, float) else grad_norm

                    for gid, group in enumerate(self.optimizer.param_groups):
                        if "lr" in group:
                            log_dict[f"train/lr-pg_{gid}"] = group["lr"]
                    
                    kl_info = ""
                    if self.args.use_kl_loss and "kl_loss" in aggregated:
                        kl_info = f", kl_loss: {aggregated['kl_loss']:.4f}, kl_penalty: {aggregated['kl_loss'] * self.args.kl_loss_coef:.4f}"
                    
                    print(f"step {self.global_step}: loss: {aggregated.get('loss', 0):.4f}, pg_loss: {aggregated.get('pg_loss', 0):.4f}{kl_info}")
                    print(f"step {self.global_step} full: {log_dict}")
                    
                    if self.args.use_wandb:
                        log_dict["train/step"] = self.global_step
                        wandb.log(log_dict)
                self.global_step += 1

        self.update_cpu_params_dict(self.weights["actor"])

        Timer().start("train_wait")
        return

    def update_weights(self):  # type: ignore[override]
        if self.args.debug_train_only or self.args.debug_rollout_only:
            return

        if self.args.offload:
            # TODO: don't wake up here
            self.wake_up(("model"))

        with torch_memory_saver.disable() if self.args.offload and not torch.version.hip else nullcontext():
            self.weight_updator.update_weights()

        if self.args.offload:
            # TODO: don't wake up here
            self.sleep(("model"))

<<<<<<< HEAD

def gather_log_probs(logits: torch.Tensor, input_ids: torch.Tensor, temperature: float) -> torch.Tensor:
=======
    @torch.no_grad()
    def update_cpu_params_dict(self, params_dict):
        """Copy model parameters from GPU to CPU storage dictionary"""
        with FSDP.state_dict_type(self.model, StateDictType.FULL_STATE_DICT):
            state_dict = self.model.state_dict()
            
        for name, param in state_dict.items():
            if name not in params_dict:
                params_dict[name] = torch.empty_like(param, device=torch.device("cpu"), pin_memory=True)
            params_dict[name].copy_(param.detach(), non_blocking=True)
        torch.cuda.synchronize()

    @torch.no_grad()
    def update_gpu_params_dict(self, params_dict):
        """Load parameters from CPU storage dictionary to GPU model"""
        with FSDP.state_dict_type(self.model, StateDictType.FULL_STATE_DICT):
            gpu_state_dict = {name: param.cuda(non_blocking=True) for name, param in params_dict.items()}
            self.model.load_state_dict(gpu_state_dict, strict=True)
        torch.cuda.synchronize()

    def load_ref_model(self, ref_load_path):
        """Load reference model parameters once and store in CPU memory (like Megatron backend)"""
        if ref_load_path is None:
            raise ValueError("ref_load_path must be provided when loading reference model")
        
        print(f"Loading reference model from {ref_load_path}")
        
        current_weights = {}
        self.update_cpu_params_dict(current_weights)
        
        try:
            import os
            if os.path.isdir(ref_load_path):
                temp_ref_model = AutoModelForCausalLM.from_pretrained(
                    ref_load_path,
                    trust_remote_code=True,
                    torch_dtype=torch.bfloat16,
                )
                
                with FSDP.state_dict_type(self.model, StateDictType.FULL_STATE_DICT):
                    self.model.load_state_dict(temp_ref_model.state_dict(), strict=True)
                
                del temp_ref_model
                torch.cuda.empty_cache()
            else:
                raise NotImplementedError(f"Loading from checkpoint file {ref_load_path} not yet implemented")
            
            self.weights["ref"] = {}
            self.update_cpu_params_dict(self.weights["ref"])
            
            print(f"Reference model parameters loaded and stored in CPU memory")
            
        finally:
            self.update_gpu_params_dict(current_weights)

def gather_log_probs(logits: torch.Tensor, input_ids: torch.Tensor, rollout_temperature: float = 1.0) -> torch.Tensor:
>>>>>>> 3e043e4d
    # log_probs: [B, T-1, V]; input_ids: [B, T]
    logits = logits.div(temperature)
    pred_logits = logits[:, :-1]
    # haoran: whether to apply temperature shifting here?
    if rollout_temperature != 1.0:
        pred_logits = pred_logits / rollout_temperature
    log_probs_all = torch.log_softmax(pred_logits, dim=-1)
    tgt = input_ids[:, 1:].contiguous()
    log_probs = log_probs_all.gather(-1, tgt.unsqueeze(-1)).squeeze(-1)
    return log_probs


def per_sample_mean(x, loss_mask):
    return ((x * loss_mask).sum(dim=1) / loss_mask.sum(dim=1).clamp_min(1)).mean()<|MERGE_RESOLUTION|>--- conflicted
+++ resolved
@@ -91,11 +91,11 @@
         # TODO: load
 
         self.weights = {"actor": {}}
-        
+
         self.ref_model = None
         if with_ref:
             self.load_ref_model(args.ref_load)
-        
+
         self.update_cpu_params_dict(self.weights["actor"])
 
         self.weight_updator = UpdateWeightFromTensor(self.args, self.model)
@@ -143,7 +143,7 @@
     ):
         """
         Compute log probabilities using specified model.
-        
+
         Args:
             model_tag: "actor" for current model, "ref" for reference model
             padded_batches: Input batches
@@ -153,9 +153,9 @@
         if model_tag != "actor" and model_tag in self.weights:
             self.update_cpu_params_dict(self.weights["actor"])
             self.update_gpu_params_dict(self.weights[model_tag])
-            self.model.eval()
             need_restore = True
-        
+        self.model.eval()
+
         try:
             rollout_data = {f"{store_prefix}log_probs": []}
             with timer(f"{store_prefix}log_probs") and torch.no_grad():
@@ -165,21 +165,16 @@
                         if "pixel_values" in batch:
                             model_args["pixel_values"] = batch["pixel_values"]
                     logits = self.model(**model_args).logits
-<<<<<<< HEAD
-                batch[f"{store_prefix}log_probs"] = gather_log_probs(
-                    logits, batch["tokens"], self.args.rollout_temperature
-                )
-        return rollout_data
-=======
-                    batch[f"{store_prefix}log_probs"] = gather_log_probs(logits, batch["tokens"], self.args.rollout_temperature)
+                    batch[f"{store_prefix}log_probs"] = gather_log_probs(
+                        logits, batch["tokens"], self.args.rollout_temperature
+                    )
             return rollout_data
-            
+
         finally:
             if need_restore:
                 self.update_gpu_params_dict(self.weights["actor"])
-                self.model.train()
                 torch.cuda.synchronize()
->>>>>>> 3e043e4d
+            self.model.train()
 
     def pad_and_move_to_device(self, rollout_data):
         tokens = rollout_data["tokens"]
@@ -264,7 +259,7 @@
                 raise NotImplementedError(f"Unsupported advantage_estimator {self.args.advantage_estimator}")
 
         log_dict = {}
-        
+
         for key in ["log_probs", "ref_log_probs", "advantages", "returns", "raw_reward"]:
             if key not in padded_batches[0]:
                 continue
@@ -352,7 +347,7 @@
                 self.optimizer.zero_grad(set_to_none=True)
                 aggregated = {}
                 for k, v in reported_accum.items():
-                    if k in ["kl_loss"]:  
+                    if k in ["kl_loss"]:
                         kl_values = torch.stack(v)
                         aggregated[k] = (kl_values * self.args.micro_batch_size).sum().item()
                     else:
@@ -377,14 +372,16 @@
                     for gid, group in enumerate(self.optimizer.param_groups):
                         if "lr" in group:
                             log_dict[f"train/lr-pg_{gid}"] = group["lr"]
-                    
+
                     kl_info = ""
                     if self.args.use_kl_loss and "kl_loss" in aggregated:
                         kl_info = f", kl_loss: {aggregated['kl_loss']:.4f}, kl_penalty: {aggregated['kl_loss'] * self.args.kl_loss_coef:.4f}"
-                    
-                    print(f"step {self.global_step}: loss: {aggregated.get('loss', 0):.4f}, pg_loss: {aggregated.get('pg_loss', 0):.4f}{kl_info}")
+
+                    print(
+                        f"step {self.global_step}: loss: {aggregated.get('loss', 0):.4f}, pg_loss: {aggregated.get('pg_loss', 0):.4f}{kl_info}"
+                    )
                     print(f"step {self.global_step} full: {log_dict}")
-                    
+
                     if self.args.use_wandb:
                         log_dict["train/step"] = self.global_step
                         wandb.log(log_dict)
@@ -410,16 +407,12 @@
             # TODO: don't wake up here
             self.sleep(("model"))
 
-<<<<<<< HEAD
-
-def gather_log_probs(logits: torch.Tensor, input_ids: torch.Tensor, temperature: float) -> torch.Tensor:
-=======
     @torch.no_grad()
     def update_cpu_params_dict(self, params_dict):
         """Copy model parameters from GPU to CPU storage dictionary"""
         with FSDP.state_dict_type(self.model, StateDictType.FULL_STATE_DICT):
             state_dict = self.model.state_dict()
-            
+
         for name, param in state_dict.items():
             if name not in params_dict:
                 params_dict[name] = torch.empty_like(param, device=torch.device("cpu"), pin_memory=True)
@@ -438,41 +431,42 @@
         """Load reference model parameters once and store in CPU memory (like Megatron backend)"""
         if ref_load_path is None:
             raise ValueError("ref_load_path must be provided when loading reference model")
-        
+
         print(f"Loading reference model from {ref_load_path}")
-        
+
         current_weights = {}
         self.update_cpu_params_dict(current_weights)
-        
+
         try:
             import os
+
             if os.path.isdir(ref_load_path):
                 temp_ref_model = AutoModelForCausalLM.from_pretrained(
                     ref_load_path,
                     trust_remote_code=True,
                     torch_dtype=torch.bfloat16,
                 )
-                
+
                 with FSDP.state_dict_type(self.model, StateDictType.FULL_STATE_DICT):
                     self.model.load_state_dict(temp_ref_model.state_dict(), strict=True)
-                
+
                 del temp_ref_model
                 torch.cuda.empty_cache()
             else:
                 raise NotImplementedError(f"Loading from checkpoint file {ref_load_path} not yet implemented")
-            
+
             self.weights["ref"] = {}
             self.update_cpu_params_dict(self.weights["ref"])
-            
+
             print(f"Reference model parameters loaded and stored in CPU memory")
-            
+
         finally:
             self.update_gpu_params_dict(current_weights)
 
+
 def gather_log_probs(logits: torch.Tensor, input_ids: torch.Tensor, rollout_temperature: float = 1.0) -> torch.Tensor:
->>>>>>> 3e043e4d
     # log_probs: [B, T-1, V]; input_ids: [B, T]
-    logits = logits.div(temperature)
+    assert rollout_temperature > 0, f"rollout_temperature must be greater than 0, but got {rollout_temperature}"
     pred_logits = logits[:, :-1]
     # haoran: whether to apply temperature shifting here?
     if rollout_temperature != 1.0:
