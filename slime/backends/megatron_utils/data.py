import math
from typing import Optional

import numpy as np
import torch
import torch.distributed as dist
import torch.nn.functional as F
from megatron.core import mpu
from megatron.core.packed_seq_params import PackedSeqParams

import wandb
from slime.utils.data import get_minimum_num_micro_batch_size
from slime.utils.flops_utils import calculate_fwd_flops
from slime.utils.seqlen_balancing import get_seqlen_balanced_partitions
from slime.utils.timer import Timer

from .cp_utils import get_sum_of_sample_mean, slice_with_cp


def get_batch(data_iterator, keys):
    """Generate a batch."""

    assert "tokens" in keys
    batch = data_iterator.get_next(keys)

    packed_seq_params = None
    tokens = batch["tokens"]
    # use 0 as the pad token id should be fine?
    pad_token_id = 0

    # for cp, we need all tokens to calculate logprob
    batch["unconcat_tokens"] = tokens

    cp_size = mpu.get_context_parallel_world_size()
    tokens = [slice_with_cp(t, pad_token_id) for t in tokens]

    cu_seqlens = [0]
    for t in tokens:
        cu_seqlens.append(cu_seqlens[-1] + t.size(0))

    tokens = torch.cat(tokens)

    # Always pad to 128 to reduce memory fragmentation and maybe make the computation faster
    # TODO: make this configurable?
    pad = (128 - tokens.size(0) % 128) % 128
    if pad != 0:
        tokens = F.pad(tokens, (0, pad), value=pad_token_id)
        cu_seqlens.append(cu_seqlens[-1] + pad)

    # thd requires the cu_seqlens to be of the origin length
    cu_seqlens = torch.tensor(cu_seqlens, dtype=torch.int).cuda() * cp_size
    max_seqlen = (cu_seqlens[1:] - cu_seqlens[:-1]).max().item()

    packed_seq_params = PackedSeqParams(
        cu_seqlens_q=cu_seqlens,
        cu_seqlens_kv=cu_seqlens,
        max_seqlen_q=max_seqlen,
        max_seqlen_kv=max_seqlen,
        qkv_format="thd",
    )

    tokens = tokens.unsqueeze(0)
    batch["tokens"] = tokens
    batch["packed_seq_params"] = packed_seq_params
    return batch


def gather_log_data(metic_name, args, rollout_id, log_dict):
    if mpu.get_data_parallel_rank(with_context_parallel=True) == 0:
        gathered_log_dict = [None] * mpu.get_data_parallel_world_size(with_context_parallel=True)
        # Not sure if this will be a performance bottleneck.
        dist.gather_object(
            log_dict,
            gathered_log_dict,
            dst=mpu.get_data_parallel_src_rank(with_context_parallel=True),
            group=mpu.get_data_parallel_group_gloo(with_context_parallel=True),
        )
        dp_size = mpu.get_data_parallel_world_size(with_context_parallel=True)
        reduced_log_dict = {
            f"{metic_name}/{key}": sum([d[key] for d in gathered_log_dict]) / dp_size for key in log_dict
        }
        print(f"{metic_name} {rollout_id}: {reduced_log_dict}")
        if args.use_wandb:
            reduced_log_dict["rollout/step"] = (
                rollout_id
                if not args.wandb_always_use_train_step
                else rollout_id * args.rollout_batch_size * args.n_samples_per_prompt // args.global_batch_size
            )
            wandb.log(reduced_log_dict)
        return reduced_log_dict
    else:
        dist.gather_object(
            log_dict,
            None,
            dst=mpu.get_data_parallel_src_rank(with_context_parallel=True),
            group=mpu.get_data_parallel_group_gloo(with_context_parallel=True),
        )
        return None


class DataIterator:
    def __init__(
        self,
        rollout_data,
        micro_batch_size: Optional[int] = None,
        micro_batch_indices: Optional[list[list[int]]] = None,
    ):
        self.rollout_data = rollout_data
        self.micro_batch_size = micro_batch_size
        self.micro_batch_indices = micro_batch_indices
        assert micro_batch_size is None or micro_batch_indices is None
        self.offset = 0

    def get_next(self, keys):
        batch = {}
        for key in keys:
            vals = self.rollout_data.get(key, None)
            if vals is None:
                batch[key] = None
            else:
                if self.micro_batch_indices is not None:
                    indices = self.micro_batch_indices[self.offset]
                    batch[key] = [vals[i] for i in indices]
                else:
                    assert self.offset + self.micro_batch_size <= len(vals), (
                        f"offset: {self.offset}, micro_batch_size: {self.micro_batch_size}, len(vals): {len(vals)}"
                    )
                    batch[key] = vals[self.offset : self.offset + self.micro_batch_size]

        if self.micro_batch_indices is not None:
            self.offset += 1
        else:
            self.offset += self.micro_batch_size
        return batch

    def reset(self):
        self.offset = 0
        return self


def get_data_iterator(args, model, rollout_data):
    """
    Creates data iterators for training and log probability evaluation, supporting both static and dynamic batch sizes,
    with optional virtual pipeline parallelism and sequence length balancing.
    Args:
        args: An object containing configuration parameters, including batch sizes, micro batch sizes,
              dynamic batch size usage, and maximum tokens per GPU et.al.
        model: The model or list of model stages, used to extract configuration for parallelism.
        rollout_data: A dictionary containing rollout data, including 'total_lengths' for each sample.
    Returns:
        tuple: A tuple containing:
            - data_iterator: List of DataIterator objects for log probability evaluation.
            - num_microbatches: Number of microbatches for log probability evaluation.
    """
    dp_size = mpu.get_data_parallel_world_size(with_context_parallel=False)
    dp_group = mpu.get_data_parallel_group()
    vpp_size = mpu.get_virtual_pipeline_model_parallel_world_size()
    if vpp_size is None:
        vpp_size = 1
    if vpp_size > 1:
        from megatron.core.utils import get_model_config

        config = get_model_config(model[0])
        microbatch_group_size_per_vp_stage = config.microbatch_group_size_per_vp_stage
    cp_size = mpu.get_context_parallel_world_size()

    num_local_samples = len(rollout_data["total_lengths"])
    num_local_gbs = args.global_batch_size // dp_size
    num_steps_per_rollout = num_local_samples // num_local_gbs

    def _generate_data_iterator(rollout_data, micro_batch_size, micro_batch_indices=None):
        data_iterator = []
        for _ in range(vpp_size):
            data_iterator.append(DataIterator(rollout_data, micro_batch_size, micro_batch_indices))
        return data_iterator

    if not args.use_dynamic_batch_size:
        num_microbatches = [num_local_gbs // args.micro_batch_size for _ in range(num_steps_per_rollout)]
        data_iterator = _generate_data_iterator(rollout_data, args.micro_batch_size)
    else:
        assert args.max_tokens_per_gpu is not None
        # calculate the number of mirobatches for each step
        samples = rollout_data["total_lengths"]
        assert len(samples) == num_local_samples
        num_microbatches = []
        for i in range(num_steps_per_rollout):
            start, end = i * num_local_gbs, (i + 1) * num_local_gbs
            num_microbatches.append(
                get_minimum_num_micro_batch_size(samples[start:end], args.max_tokens_per_gpu * cp_size)
            )

        num_microbatches = torch.tensor(num_microbatches, dtype=torch.int, device=torch.cuda.current_device())
        dist.all_reduce(num_microbatches, op=dist.ReduceOp.MAX, group=dp_group)

        if vpp_size > 1:
            # vpp requies the number of microbatches to be divisible by vpp_size
            num_microbatches = torch.clamp(
                num_microbatches // microbatch_group_size_per_vp_stage * microbatch_group_size_per_vp_stage,
                min=1,
            )

        num_microbatches = num_microbatches.tolist()

        # balance the each micro batch
        samples = rollout_data["total_lengths"]
        # balance the number of mirobatches across steps
        micro_batch_indices = []
        for i, num_mbs in enumerate(num_microbatches):
            start, end = i * num_local_gbs, (i + 1) * num_local_gbs
            samples = rollout_data["total_lengths"][start:end]
            partitions = get_seqlen_balanced_partitions(samples, num_mbs, equal_size=False)
            for j in range(num_mbs):
                for k in range(len(partitions[j])):
                    partitions[j][k] += start
            micro_batch_indices.extend(partitions)

        assert len(set(sum(micro_batch_indices, []))) == num_local_samples

        data_iterator = _generate_data_iterator(rollout_data, None, micro_batch_indices)

    return (
        data_iterator,
        num_microbatches,
    )


def log_rollout_data(rollout_id, args, rollout_data):
    if mpu.get_tensor_model_parallel_rank() == 0 and mpu.is_pipeline_last_stage():
        cp_size = mpu.get_context_parallel_world_size()
        log_dict = {}
        rollout_data["abs_advantages"] = [k.abs() for k in rollout_data["advantages"]]
        response_lengths = rollout_data["response_lengths"]
        loss_masks = rollout_data["loss_masks"]
        total_lengths = rollout_data["total_lengths"]
        for key, val in rollout_data.items():
            if key == "tokens" or key == "loss_masks" or key == "sample_indices":
                continue
            # Upload per sample mean for each rollout value
            # There are the following assumptions:
            # - Each dp rank has the same number of samples
            if isinstance(val, (list, tuple)):
                if isinstance(val[0], torch.Tensor):
                    # NOTE: Here we have to do the clone().detach(), otherwise the tensor will be
                    # modified in place and will cause problem for the next rollout.
                    val = torch.cat(val).clone().detach()
<<<<<<< HEAD
                    sum_of_sample_mean = get_sum_of_sample_mean(total_lengths, response_lengths, loss_masks)
                    if key in [
                        "log_probs",
                        "ref_log_probs",
                        "rollout_log_probs",
                        "returns",
                        "advantages",
                        "abs_advantages",
                    ]:
=======
                    if key in ["log_probs", "ref_log_probs", "rollout_log_probs", "returns", "advantages", "values"]:
                        sum_of_sample_mean = get_sum_of_sample_mean(total_lengths, response_lengths, loss_masks)
>>>>>>> eb0aa920
                        val = cp_size * sum_of_sample_mean(val) / len(loss_masks)
                    else:
                        val = val.mean() * cp_size
                else:
                    val = sum(val) / len(val)
            elif isinstance(val, torch.Tensor):
                val = val.float().mean()
            else:
                raise ValueError(f"Unsupported type: {type(val)}")
            log_dict[key] = val.item() if isinstance(val, torch.Tensor) else val

        reduced_log_dict = gather_log_data("rollout", args, rollout_id, log_dict)
        if args.ci_test and reduced_log_dict is not None:
            if (
                rollout_id == 0
                and "rollout/log_probs" in reduced_log_dict
                and "rollout/ref_log_probs" in reduced_log_dict
            ):
                assert reduced_log_dict["rollout/log_probs"] == reduced_log_dict["rollout/ref_log_probs"]
            if "rollout/log_probs" in reduced_log_dict:
                assert -0.5 < reduced_log_dict["rollout/log_probs"] < 0
            if "rollout/entropy" in reduced_log_dict:
                assert 0 < reduced_log_dict["rollout/entropy"] < 0.5

    if args.log_multi_turn:
        log_multi_turn_data(rollout_id, args, rollout_data)
    if args.log_passrate:
        log_passrate(rollout_id, args, rollout_data)


def log_multi_turn_data(rollout_id, args, rollout_data):
    if mpu.get_tensor_model_parallel_rank() == 0 and mpu.is_pipeline_last_stage():
        log_dict = {}
        for key, val in rollout_data.items():
            if key == "loss_masks":
                if val:  # Check if val is not empty
                    device = val[0].device  # Get device from first tensor

                    # Vectorized length calculation using torch
                    raw_response_lengths = torch.tensor([v.shape[0] for v in val], dtype=torch.float32, device=device)
                    log_dict["raw_response_length/response_length_mean"] = raw_response_lengths.mean().item()
                    log_dict["raw_response_length/response_length_max"] = raw_response_lengths.max().item()
                    log_dict["raw_response_length/response_length_min"] = raw_response_lengths.min().item()
                    log_dict["raw_response_length/response_length_clip_ratio"] = (
                        (raw_response_lengths >= args.rollout_max_response_len).float().mean().item()
                    )

                    # Vectorized sum calculation using torch - stay on GPU
                    wo_obs_response_lengths = torch.tensor(
                        [v.sum().item() for v in val], dtype=torch.float32, device=device
                    )
                    log_dict["wo_obs_response_length/response_length_mean"] = wo_obs_response_lengths.mean().item()
                    log_dict["wo_obs_response_length/response_length_max"] = wo_obs_response_lengths.max().item()
                    log_dict["wo_obs_response_length/response_length_min"] = wo_obs_response_lengths.min().item()
            if key == "round_number":
                # Use numpy for vectorized round number statistics
                round_number_array = np.array(val)
                log_dict["multi_turn_metric/round_number_mean"] = np.mean(round_number_array)
                log_dict["multi_turn_metric/round_number_max"] = np.max(round_number_array)
                log_dict["multi_turn_metric/round_number_min"] = np.min(round_number_array)
        gather_log_data("multi_turn", args, rollout_id, log_dict)


def log_passrate(rollout_id, args, rollout_data):
    if mpu.get_tensor_model_parallel_rank() == 0 and mpu.is_pipeline_last_stage():
        log_dict = {}
        for key, val in rollout_data.items():
            if key != "raw_reward":
                continue

            group_size = args.n_samples_per_prompt
            group_number = args.rollout_batch_size
            assert len(val) == group_number * group_size
            pass_rate_name_list = [2**i for i in range(int(math.log2(group_size)) + 1)]

            val = np.array(val).reshape(group_number, group_size)

            def estimate_pass_at_k(num_samples, num_correct, k):
                """
                Estimates pass@k of each problem and returns them in an array.
                """

                def estimator(n, c, k):
                    """
                    Calculates 1 - comb(n - c, k) / comb(n, k).
                    """
                    if n - c < k:
                        return 1.0
                    return 1.0 - np.prod(1.0 - k / np.arange(n - c + 1, n + 1))

                return np.array([estimator(int(n), int(c), k) for n, c in zip(num_samples, num_correct)])

            for k in pass_rate_name_list:
                num_correct = np.sum(val == 1, axis=1)
                num_samples = np.full(group_number, group_size)

                pass_k_estimates = estimate_pass_at_k(num_samples, num_correct, k)

                pass_k = np.mean(pass_k_estimates)
                log_dict[f"pass@{k}"] = pass_k

        gather_log_data("passrate", args, rollout_id, log_dict)


def log_perf_data(rollout_id, args):
    timer_instance = Timer()
    if (
        mpu.get_tensor_model_parallel_rank() == 0
        and mpu.is_pipeline_last_stage()
        and mpu.get_data_parallel_rank(with_context_parallel=True) == 0
    ):
        log_dict = {f"perf/{key}_time": val for key, val in timer_instance.log_dict().items()}

        if "perf/actor_train_time" in log_dict:
            world_size = dist.get_world_size()
            total_fwd_flops = calculate_fwd_flops(seqlens=timer_instance.seq_lens, args=args) / world_size / 1e12

            if "perf/log_probs_time" in log_dict:
                log_dict["perf/log_probs_tflops"] = total_fwd_flops / log_dict["perf/log_probs_time"]

            if "perf/ref_log_probs_time" in log_dict:
                log_dict["perf/ref_log_probs_tflops"] = total_fwd_flops / log_dict["perf/ref_log_probs_time"]

            if log_dict["perf/actor_train_time"] > 0:
                log_dict["perf/actor_train_tflops"] = 3 * total_fwd_flops / log_dict["perf/actor_train_time"]

        if "perf/train_wait_time" in log_dict and "perf/train_time" in log_dict:
            total_time = log_dict["perf/train_wait_time"] + log_dict["perf/train_time"]
            if total_time > 0:
                log_dict["perf/total_train_time"] = total_time
                log_dict["perf/wait_time_ratio"] = log_dict["perf/train_wait_time"] / total_time

        print(f"perf {rollout_id}: {log_dict}")
        if args.use_wandb:
            log_dict["rollout/step"] = (
                rollout_id
                if not args.wandb_always_use_train_step
                else rollout_id * args.rollout_batch_size * args.n_samples_per_prompt // args.global_batch_size
            )
            wandb.log(log_dict)
    timer_instance.reset()


def sync_actor_critic_data(
    args,
    values: Optional[list[torch.Tensor]] = None,
    log_probs: Optional[list[torch.Tensor]] = None,
    ref_log_probs: Optional[list[torch.Tensor]] = None,
    group: Optional[dist.ProcessGroup] = None,
):
    handles = []

    if values is None:
        values = [torch.empty_like(log_prob) for log_prob in log_probs]
    for value in values:
        handles.append(dist.broadcast(value, src=1, group=group, async_op=True))

    if args.kl_coef != 0 or args.use_kl_loss:
        if values is not None:
            ref_log_probs = [torch.empty_like(value) for value in values]
            log_probs = [torch.empty_like(value) for value in values]
        for ref_log_prob, log_prob in zip(ref_log_probs, log_probs):
            handles.append(dist.broadcast(ref_log_prob, src=0, group=group, async_op=True))
            handles.append(dist.broadcast(log_prob, src=0, group=group, async_op=True))

    for handle in handles:
        handle.wait()
    return values, log_probs, ref_log_probs<|MERGE_RESOLUTION|>--- conflicted
+++ resolved
@@ -243,7 +243,6 @@
                     # NOTE: Here we have to do the clone().detach(), otherwise the tensor will be
                     # modified in place and will cause problem for the next rollout.
                     val = torch.cat(val).clone().detach()
-<<<<<<< HEAD
                     sum_of_sample_mean = get_sum_of_sample_mean(total_lengths, response_lengths, loss_masks)
                     if key in [
                         "log_probs",
@@ -253,10 +252,6 @@
                         "advantages",
                         "abs_advantages",
                     ]:
-=======
-                    if key in ["log_probs", "ref_log_probs", "rollout_log_probs", "returns", "advantages", "values"]:
-                        sum_of_sample_mean = get_sum_of_sample_mean(total_lengths, response_lengths, loss_masks)
->>>>>>> eb0aa920
                         val = cp_size * sum_of_sample_mean(val) / len(loss_masks)
                     else:
                         val = val.mean() * cp_size
