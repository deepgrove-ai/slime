--- conflicted
+++ resolved
@@ -96,42 +96,26 @@
 
             actor_impl = FSDPTrainRayActor
 
-<<<<<<< HEAD
         TrainRayActorRemote = ray.remote(
             num_gpus=1,
             runtime_env={"env_vars": env_vars},
         )(actor_impl)
-=======
-        TrainRayActor = ray.remote(num_gpus=1, runtime_env={"env_vars": env_vars})(actor_impl)
->>>>>>> 17f87629
 
         # Create worker actors
         self._actor_handlers: list[ActorProxy[TrainRayActor]] = []
         master_addr, master_port = None, None
         for rank in range(world_size):
-<<<<<<< HEAD
             actor = cast(
                 ActorProxy[TrainRayActor],
                 TrainRayActorRemote.options(
                     num_cpus=num_gpus_per_actor,
                     num_gpus=num_gpus_per_actor,
-                    resources=self._resources,
                     scheduling_strategy=PlacementGroupSchedulingStrategy(
                         placement_group=pg,
                         placement_group_bundle_index=reordered_bundle_indices[rank],
                     ),
                 ).remote(world_size, rank, master_addr, master_port, wandb_run_id),
             )
-=======
-            actor = TrainRayActor.options(
-                num_cpus=num_gpus_per_actor,
-                num_gpus=num_gpus_per_actor,
-                scheduling_strategy=PlacementGroupSchedulingStrategy(
-                    placement_group=pg,
-                    placement_group_bundle_index=reordered_bundle_indices[rank],
-                ),
-            ).remote(world_size, rank, master_addr, master_port, wandb_run_id)
->>>>>>> 17f87629
             if rank == 0:
                 master_addr, master_port = ray.get(actor.get_master_addr_and_port.remote())
             self._actor_handlers.append(actor)
