import os
from typing import Optional

import ray
from ray.actor import ActorProxy
import torch
from ray.util.placement_group import PlacementGroup
from ray.util.scheduling_strategies import PlacementGroupSchedulingStrategy

from slime.ray.train_actor import TrainRayActor
from slime.ray.utils import NOSET_VISIBLE_DEVICES_ENV_VARS_LIST
from slime.ray.rollout import RolloutManager
from typing import cast


class RayTrainGroup:
    """
    A group of ray actors
    Functions start with 'async' should return list of object refs

    Args:
        args (Namespace): Arguments for the actor group.
        num_nodes (int): Number of nodes for this actor group.
        num_gpus_per_node (int): Number of gpus for this actor group.
        pg (PlacementGroup, optional): Placement group to schedule actor on.
            If none, create new placement group automatically. Defaults to None.
        wandb_run_id (str, optional): Weights and biases run id. Defaults to None.
        num_gpus_per_actor (float, optional): Number of gpus allocated for each actor.
            If < 1.0, multiple models can share same gpu. Defaults to 1.
        resources (Dict[str, float], optional): Custom resources to allocate for each actor.
            See https://docs.ray.io/en/latest/ray-core/scheduling/resources.html
        num_resources_per_node (int, optional): Number of custom resources to allocate for each node.
            See https://docs.ray.io/en/latest/ray-core/scheduling/resources.html
    """

    def __init__(
        self,
        args,
        num_nodes,
        num_gpus_per_node,
        pg: tuple[PlacementGroup, list[int]],
        wandb_run_id: Optional[str] = None,
        num_gpus_per_actor: float = 1,
        role: str = "actor",
    ) -> None:
        self.args = args
        self._num_nodes = num_nodes
        self._num_gpus_per_node = num_gpus_per_node
        self._wandb_run_id = wandb_run_id
        self.role = role

        # Allocate the GPUs for actors w/o instantiating them
        self._allocate_gpus_for_actor(pg, num_gpus_per_actor, wandb_run_id=wandb_run_id)

    def _allocate_gpus_for_actor(self, pg, num_gpus_per_actor, wandb_run_id: Optional[str]):
        world_size = self._num_nodes * self._num_gpus_per_node

        # Use placement group to lock resources for models of same type
        assert pg is not None
        pg, reordered_bundle_indices = pg

        env_vars = {
            # because sglang will always set NCCL_CUMEM_ENABLE to 0
            # we need also set it to 0 to prevent nccl error.
            "NCCL_CUMEM_ENABLE": "0",
            **{name: "1" for name in NOSET_VISIBLE_DEVICES_ENV_VARS_LIST},
        }

        if not torch.version.hip and self.args.offload:
            env_vars["TMS_INIT_ENABLE"] = "1"
            env_vars["TMS_INIT_ENABLE_CPU_BACKUP"] = "1"

        backend = os.environ.get("SLIME_BACKEND", "megatron").lower()
        if backend == "megatron":
            from slime.backends.megatron_utils import MegatronTrainRayActor

            actor_impl = MegatronTrainRayActor
            # TODO: DO this properly
            if not torch.version.hip and self.args.offload:
                import torch_memory_saver

                dynlib_path = os.path.join(
                    os.path.dirname(os.path.dirname(torch_memory_saver.__file__)),
                    "torch_memory_saver_hook_mode_preload.abi3.so",
                )
                assert os.path.exists(dynlib_path), f"LD_PRELOAD so file {dynlib_path} does not exist."

                env_vars["LD_PRELOAD"] = dynlib_path

        elif backend == "xtuner":
            from slime.backends.xtuner_utils.actor import XTunerTrainRayActor

            actor_impl = XTunerTrainRayActor
        elif backend == "veomni":
            from slime.backends.veomni_utils.actor import VeOmniTrainRayActor

            actor_impl = VeOmniTrainRayActor
        else:
            from slime.backends.fsdp_utils import FSDPTrainRayActor

            actor_impl = FSDPTrainRayActor

        TrainRayActorRemote = ray.remote(
            num_gpus=1,
            runtime_env={"env_vars": env_vars},
        )(actor_impl)

        # Create worker actors
        self._actor_handlers: list[ActorProxy[TrainRayActor]] = []
        master_addr, master_port = None, None
        for rank in range(world_size):
            actor = cast(
                ActorProxy[TrainRayActor],
                TrainRayActorRemote.options(
                    num_cpus=num_gpus_per_actor,
                    num_gpus=num_gpus_per_actor,
                    scheduling_strategy=PlacementGroupSchedulingStrategy(
                        placement_group=pg,
                        placement_group_bundle_index=reordered_bundle_indices[rank],
                    ),
                ).remote(world_size, rank, master_addr, master_port, wandb_run_id),
            )
            if rank == 0:
                master_addr, master_port = ray.get(actor.get_master_addr_and_port.remote())
            self._actor_handlers.append(actor)

    def async_init(self, args, role, with_ref=False):
        """
        Allocate GPU resourced and initialize model, optimzier, local ckpt, etc.
        """
        self.args = args
        return [actor.init.remote(args, role, self._wandb_run_id, with_ref=with_ref) for actor in self._actor_handlers]

<<<<<<< HEAD
    def async_init_weight_update_connections(self, rollout: "RolloutManager"):
        """
        Connect rollout engines and actors, e.g. initialize the process group between them
        to update weights after each training stage.
        """
        self.rollout = rollout
        rollout_engines, rollout_engine_lock = ray.get(rollout.get_rollout_engines_and_lock.remote())
        return [
            actor.connect_rollout_engines.remote(rollout_engines, rollout_engine_lock)
            for actor in self._actor_handlers
        ]

=======
>>>>>>> eb0aa920
    def async_train(self, rollout_id, rollout_data_ref):
        """Do one rollout training"""
        return [actor.train.remote(rollout_id, rollout_data_ref) for actor in self._actor_handlers]

    def async_save_model(self, step_id):
        """Save actor model on rank 0."""
        return [actor.save_model.remote(step_id) for actor in self._actor_handlers]

    def async_update_weights(self):
        """Broadcast weights from rank 0 to all other ranks."""
        return [actor.update_weights.remote() for actor in self._actor_handlers]

    def async_offload(self):
        return [actor.sleep.remote(("model")) for actor in self._actor_handlers]

    def async_connect(self, critic_group):
        return [
            actor.connect_actor_critic.remote((critic))
            for actor, critic in zip(self._actor_handlers, critic_group._actor_handlers)
        ]<|MERGE_RESOLUTION|>--- conflicted
+++ resolved
@@ -131,21 +131,6 @@
         self.args = args
         return [actor.init.remote(args, role, self._wandb_run_id, with_ref=with_ref) for actor in self._actor_handlers]
 
-<<<<<<< HEAD
-    def async_init_weight_update_connections(self, rollout: "RolloutManager"):
-        """
-        Connect rollout engines and actors, e.g. initialize the process group between them
-        to update weights after each training stage.
-        """
-        self.rollout = rollout
-        rollout_engines, rollout_engine_lock = ray.get(rollout.get_rollout_engines_and_lock.remote())
-        return [
-            actor.connect_rollout_engines.remote(rollout_engines, rollout_engine_lock)
-            for actor in self._actor_handlers
-        ]
-
-=======
->>>>>>> eb0aa920
     def async_train(self, rollout_id, rollout_data_ref):
         """Do one rollout training"""
         return [actor.train.remote(rollout_id, rollout_data_ref) for actor in self._actor_handlers]
